{
 "cells": [
  {
   "cell_type": "code",
<<<<<<< HEAD
   "execution_count": null,
   "id": "edb59d80",
   "metadata": {},
   "outputs": [],
   "source": []
=======
   "execution_count": 2,
   "id": "47a4a780",
   "metadata": {
    "ExecuteTime": {
     "end_time": "2022-08-23T21:29:47.858680Z",
     "start_time": "2022-08-23T21:29:47.591465Z"
    }
   },
   "outputs": [],
   "source": [
    "import pandas as pd\n",
    "import utils.data_utils as data_utils\n",
    "from pathlib import Path"
   ]
  },
  {
   "cell_type": "markdown",
   "id": "0e0ed693",
   "metadata": {},
   "source": [
    "## Preparing Data"
   ]
  },
  {
   "cell_type": "code",
   "execution_count": 4,
   "id": "0ddc291b",
   "metadata": {
    "ExecuteTime": {
     "end_time": "2022-08-23T15:07:01.147661Z",
     "start_time": "2022-08-23T15:06:06.341995Z"
    }
   },
   "outputs": [],
   "source": [
    "# laoding data\n",
    "DATA_DIR = Path.cwd().parent / \"data\"\n",
    "train, test = data_utils.load_swift_data(DATA_DIR)\n",
    "bank_data = data_utils.load_bank_data(DATA_DIR)"
   ]
  },
  {
   "cell_type": "code",
   "execution_count": 3,
   "id": "46a69008",
   "metadata": {
    "ExecuteTime": {
     "end_time": "2022-08-23T21:35:45.481877Z",
     "start_time": "2022-08-23T21:35:22.714457Z"
    }
   },
   "outputs": [],
   "source": [
    "train = pd.read_csv('../data/swift_HA_train.csv')\n",
    "test = pd.read_csv('../data/swift_HA_test.csv')\n",
    "bank_data = pd.read_csv('../data/bank_dataset.csv')"
   ]
  },
  {
   "cell_type": "code",
   "execution_count": 4,
   "id": "39cefd04",
   "metadata": {
    "ExecuteTime": {
     "end_time": "2022-08-23T21:35:46.407361Z",
     "start_time": "2022-08-23T21:35:45.483360Z"
    }
   },
   "outputs": [],
   "source": [
    "train[\"Timestamp\"] = train[\"Timestamp\"].astype(\"datetime64[ns]\")\n",
    "test[\"Timestamp\"] = test[\"Timestamp\"].astype(\"datetime64[ns]\")"
   ]
  },
  {
   "cell_type": "code",
   "execution_count": 5,
   "id": "75b99834",
   "metadata": {
    "ExecuteTime": {
     "end_time": "2022-08-23T21:35:57.319760Z",
     "start_time": "2022-08-23T21:35:47.420538Z"
    },
    "require": [
     "base/js/events",
     "datatables.net",
     "d3",
     "chartjs",
     "dt-config",
     "dt-components",
     "dt-graph-objects",
     "dt-toolbar",
     "dt-tooltips",
     "jupyter-datatables"
    ]
   },
   "outputs": [],
   "source": [
    "# Getting merged dataset\n",
    "train_merged = data_utils.merge_swift_bank_data(train, bank_data)\n",
    "test_merged = data_utils.merge_swift_bank_data(test, bank_data)\n",
    "del bank_data\n",
    "del train\n",
    "del test"
   ]
  },
  {
   "cell_type": "code",
   "execution_count": 6,
   "id": "3018141a",
   "metadata": {
    "ExecuteTime": {
     "end_time": "2022-08-23T21:35:58.439215Z",
     "start_time": "2022-08-23T21:35:57.320938Z"
    }
   },
   "outputs": [],
   "source": [
    "# fill missing data for flag as another category '12'\n",
    "train_merged['Flag_ordering'] = train_merged['Flag_ordering'].fillna('12')\n",
    "train_merged['Flag_beneficiary'] = train_merged['Flag_beneficiary'].fillna('12')\n",
    "test_merged['Flag_ordering'] = test_merged['Flag_ordering'].fillna('12')\n",
    "test_merged['Flag_beneficiary'] = test_merged['Flag_beneficiary'].fillna('12')"
   ]
  },
  {
   "cell_type": "code",
   "execution_count": 7,
   "id": "1d32261b",
   "metadata": {
    "ExecuteTime": {
     "end_time": "2022-08-23T15:08:40.396081Z",
     "start_time": "2022-08-23T15:08:40.367471Z"
    }
   },
   "outputs": [
    {
     "data": {
      "text/plain": [
       "Index(['Timestamp', 'UETR', 'Sender', 'Receiver', 'TransactionReference',\n",
       "       'OrderingAccount', 'OrderingName', 'OrderingStreet',\n",
       "       'OrderingCountryCityZip', 'BeneficiaryAccount', 'BeneficiaryName',\n",
       "       'BeneficiaryStreet', 'BeneficiaryCountryCityZip', 'SettlementDate',\n",
       "       'SettlementCurrency', 'SettlementAmount', 'InstructedCurrency',\n",
       "       'InstructedAmount', 'Label', 'Flag_ordering', 'Flag_beneficiary'],\n",
       "      dtype='object')"
      ]
     },
     "execution_count": 7,
     "metadata": {},
     "output_type": "execute_result"
    }
   ],
   "source": [
    "train_merged.columns"
   ]
  },
  {
   "cell_type": "markdown",
   "id": "21e97a2c",
   "metadata": {
    "ExecuteTime": {
     "end_time": "2022-08-19T13:35:08.277083Z",
     "start_time": "2022-08-19T13:35:08.220584Z"
    }
   },
   "source": [
    "## Features"
   ]
  },
  {
   "cell_type": "code",
   "execution_count": null,
   "id": "4d55f369",
   "metadata": {
    "pycharm": {
     "name": "#%%\n"
    }
   },
   "outputs": [],
   "source": [
    "# util funcs\n",
    "def generate_feature(train, test, pivot_name, new_feature_name, func, agg_col=None):\n",
    "    if func == 'value_count':\n",
    "        d = train[pivot_name].value_counts()\n",
    "        d.name = new_feature_name\n",
    "        train = train.merge(d, left_on=pivot_name, right_index=True)\n",
    "        test = test.merge(d, left_on=pivot_name, right_index=True)\n",
    "    elif func == 'mean':\n",
    "        d = train.groupby(pivot_name).agg(**{\n",
    "                new_feature_name: pd.NamedAgg(column=agg_col, aggfunc='mean')})\n",
    "        train=train.merge(d, left_on=pivot_name, right_index=True)\n",
    "        test=test.merge(d, left_on=pivot_name, right_index=True)\n",
    "    elif func == 'n_unique':\n",
    "        d=train.groupby(pivot_name).agg(**{\n",
    "                new_feature_name: pd.NamedAgg(column=agg_col, aggfunc=lambda x: len(x.unique()))})\n",
    "        train=train.merge(d, left_on=pivot_name, right_index=True)\n",
    "        test=test.merge(d, left_on=pivot_name, right_index=True)\n",
    "    else:\n",
    "        raise ValueError(\"func is not a valid option.\")\n",
    "\n",
    "\n",
    "    return train, test"
   ]
  },
  {
   "cell_type": "markdown",
   "id": "d25c6bdc",
   "metadata": {
    "pycharm": {
     "name": "#%% md\n"
    }
   },
   "source": [
    "### Hops"
   ]
  },
  {
   "cell_type": "code",
   "execution_count": null,
   "id": "a1004734",
   "metadata": {
    "pycharm": {
     "name": "#%%\n"
    }
   },
   "outputs": [],
   "source": [
    "d_train = train_merged['UETR'].value_counts()\n",
    "d_train.name = 'num_hops'\n",
    "d_test = test_merged['UETR'].value_counts()\n",
    "d_test.name = 'num_hops'\n",
    "\n",
    "train_merged = train_merged.merge(d_train, left_on = 'UETR', right_index = True)\n",
    "test_merged = test_merged.merge(d_test, left_on = 'UETR', right_index = True)"
   ]
  },
  {
   "cell_type": "markdown",
   "id": "a08bcb99",
   "metadata": {
    "pycharm": {
     "name": "#%% md\n"
    }
   },
   "source": [
    "### Bank Network Features\n",
    "\n",
    "- node feature:\n",
    "    - number of transaction assoicate to the node\n",
    "    - number of currecy used and avg amount money transferred per currency for a node\n",
    "    - in and out degree\n",
    "- edge feature:\n",
    "    - number of transaction between two nodes\n",
    "    - number of currency used and avg amount money transferred per currency between two nodes"
   ]
  },
  {
   "cell_type": "markdown",
   "id": "3bbb2d90",
   "metadata": {
    "pycharm": {
     "name": "#%% md\n"
    }
   },
   "source": [
    "#### total number of transactions of sender and receiver bank"
   ]
  },
  {
   "cell_type": "code",
   "execution_count": null,
   "id": "3a4c9889",
   "metadata": {
    "pycharm": {
     "name": "#%%\n"
    }
   },
   "outputs": [],
   "source": [
    "# sender freq\n",
    "train_merged, test_merged = generate_feature(\n",
    "    train_merged, test_merged, pivot_name='Sender', new_feature_name=\"Sender_freq\", func = 'value_count')\n",
    "\n",
    "# receiver freq\n",
    "train_merged, test_merged = generate_feature(\n",
    "    train_merged, test_merged, pivot_name='Receiver', new_feature_name=\"Receiver_freq\", func = 'value_count')"
   ]
  },
  {
   "cell_type": "markdown",
   "id": "0dc20195",
   "metadata": {
    "pycharm": {
     "name": "#%% md\n"
    }
   },
   "source": [
    "#### total number of currecy and avg amount per currecy of sender and receiver bank"
   ]
  },
  {
   "cell_type": "code",
   "execution_count": null,
   "id": "555a1a83",
   "metadata": {
    "pycharm": {
     "name": "#%%\n"
    }
   },
   "outputs": [],
   "source": [
    "def generate_currency_feature(train, test, name):\n",
    "    \n",
    "    # currecy freq\n",
    "    train, test = generate_feature(\n",
    "        train, test, pivot_name=name, new_feature_name=name + \"_freq\", func = 'value_count')\n",
    "\n",
    "    # currecy avg amount\n",
    "    train, test = generate_feature(\n",
    "        train, test, pivot_name=name, new_feature_name=name + \"_avg_amount\", func = 'mean', agg_col='InstructedAmount')\n",
    "    \n",
    "    return train, test\n",
    "\n",
    "#######################################################################################################\n",
    "# sender currecy\n",
    "train_merged[\"sender_currency\"] = train_merged[\"Sender\"] + train_merged[\"InstructedCurrency\"]\n",
    "test_merged[\"sender_currency\"] = test_merged[\"Sender\"] + test_merged[\"InstructedCurrency\"]\n",
    "\n",
    "name = 'sender_currency'\n",
    "train_merged, test_merged = generate_currency_feature(train_merged, test_merged, name)\n",
    "\n",
    "\n",
    "#######################################################################################################\n",
    "# receiver currency\n",
    "train_merged[\"receiver_currency\"] = train_merged[\"Receiver\"] + train_merged[\"InstructedCurrency\"]\n",
    "test_merged[\"receiver_currency\"] = test_merged[\"Receiver\"] + test_merged[\"InstructedCurrency\"]\n",
    "\n",
    "name = 'receiver_currency'\n",
    "train_merged, test_merged = generate_currency_feature(train_merged, test_merged, name)"
   ]
  },
  {
   "cell_type": "markdown",
   "id": "c19efd02",
   "metadata": {
    "pycharm": {
     "name": "#%% md\n"
    }
   },
   "source": [
    "#### total number of banks sender and receiver connect to (in and out degree)"
   ]
  },
  {
   "cell_type": "code",
   "execution_count": null,
   "id": "956046e5",
   "metadata": {
    "pycharm": {
     "name": "#%%\n"
    }
   },
   "outputs": [],
   "source": [
    "def generate_in_out_degree(train, test, from_node_name, to_node_name):\n",
    "    \n",
    "    # sender out degree\n",
    "    train, test = generate_feature(\n",
    "        train, test, pivot_name=from_node_name, new_feature_name = from_node_name + \"_out_degree\", \n",
    "        func = 'n_unique', agg_col = to_node_name)\n",
    "\n",
    "    # sender in degree\n",
    "    train, test = generate_feature(\n",
    "        train, test, pivot_name=to_node_name, new_feature_name = from_node_name + \"_in_degree\", \n",
    "        func = 'n_unique', agg_col = from_node_name)\n",
    "\n",
    "    # receiver out degree\n",
    "    train, test = generate_feature(\n",
    "        train, test, pivot_name=from_node_name, new_feature_name = to_node_name + \"_out_degree\", \n",
    "        func = 'n_unique', agg_col = to_node_name)\n",
    "\n",
    "    # receiver in degree\n",
    "    train, test = generate_feature(\n",
    "        train, test, pivot_name=to_node_name, new_feature_name = to_node_name + \"_in_degree\", \n",
    "        func = 'n_unique', agg_col = from_node_name)\n",
    "    \n",
    "    return train, test\n",
    "\n",
    "train_merged, test_merged = generate_in_out_degree(train_merged, test_merged, 'Sender', 'Receiver')"
   ]
  },
  {
   "cell_type": "markdown",
   "id": "9bca6201",
   "metadata": {
    "pycharm": {
     "name": "#%% md\n"
    }
   },
   "source": [
    "#### total number of transactions  between sender and receiver bank"
   ]
  },
  {
   "cell_type": "code",
   "execution_count": null,
   "id": "5f50d832",
   "metadata": {
    "pycharm": {
     "name": "#%%\n"
    }
   },
   "outputs": [],
   "source": [
    "train_merged[\"sender_receiver\"] = train_merged[\"Sender\"] + train_merged[\"Receiver\"]\n",
    "test_merged[\"sender_receiver\"] = test_merged[\"Sender\"] + test_merged[\"Receiver\"]\n",
    "\n",
    "train_merged, test_merged = generate_feature(\n",
    "    train_merged, test_merged, pivot_name='sender_receiver', new_feature_name=\"sender_receiver_freq\", func = 'value_count')"
   ]
  },
  {
   "cell_type": "markdown",
   "id": "20530f32",
   "metadata": {
    "pycharm": {
     "name": "#%% md\n"
    }
   },
   "source": [
    "#### total number of currecy and avg amount money between sender and receiver bank"
   ]
  },
  {
   "cell_type": "code",
   "execution_count": null,
   "id": "60d4101f",
   "metadata": {
    "pycharm": {
     "name": "#%%\n"
    }
   },
   "outputs": [],
   "source": [
    "# number of currency\n",
    "train_merged[\"sender_receiver_currency\"] = train_merged[\"Sender\"] + train_merged[\"Receiver\"] + train_merged['InstructedCurrency']\n",
    "test_merged[\"sender_receiver_currency\"] = test_merged[\"Sender\"] + test_merged[\"Receiver\"] + train_merged['InstructedCurrency']\n",
    "\n",
    "train_merged, test_merged = generate_feature(\n",
    "    train_merged, test_merged, pivot_name='sender_receiver_currency', \n",
    "    new_feature_name=\"sender_receiver_currency_freq\", func = 'value_count')\n",
    "\n",
    "# avg amount currency\n",
    "train_merged, test_merged = generate_feature(\n",
    "    train_merged, test_merged, pivot_name=\"sender_receiver_currency\", \n",
    "    new_feature_name=\"sender_receiver_currency_avg_amount\", func = \"mean\", agg_col=\"InstructedAmount\")"
   ]
  },
  {
   "cell_type": "markdown",
   "id": "0e622d14",
   "metadata": {
    "ExecuteTime": {
     "start_time": "2022-08-23T21:16:09.767Z"
    }
   },
   "source": [
    "#### total number of currecy and avg amount money in anomalies between sender and receiver bank "
   ]
  },
  {
   "cell_type": "code",
   "execution_count": null,
   "id": "f9becc83",
   "metadata": {},
   "outputs": [],
   "source": [
    "def generate_anomaly_feature(train, test, pivot_name, new_feature_name, func, agg_col=None):\n",
    "    \n",
    "    train_a = train[train['Label']==1]\n",
    "    \n",
    "    if func == 'value_count':\n",
    "        d = train_a[pivot_name].value_counts()\n",
    "        d.name = new_feature_name\n",
    "        train = train.merge(d, left_on=pivot_name, right_index=True)\n",
    "        test = test.merge(d, left_on=pivot_name, right_index=True)\n",
    "    elif func == 'mean':\n",
    "        d = test_a.groupby(pivot_name).agg(**{\n",
    "                new_feature_name: pd.NamedAgg(column=agg_col, aggfunc='mean')})\n",
    "        train=train.merge(d, left_on=pivot_name, right_index=True)\n",
    "        test=test.merge(d, left_on=pivot_name, right_index=True)\n",
    "    elif func == 'n_unique':\n",
    "        d=test_a.groupby(pivot_name).agg(**{\n",
    "                new_feature_name: pd.NamedAgg(column=agg_col, aggfunc=lambda x: len(x.unique()))})\n",
    "        train=train.merge(d, left_on=pivot_name, right_index=True)\n",
    "        test=test.merge(d, left_on=pivot_name, right_index=True)\n",
    "    else:\n",
    "        raise ValueError(\"func is not a valid option.\")\n",
    "\n",
    "\n",
    "    return train, test\n",
    "\n",
    "# number of currency\n",
    "train_merged[\"sender_receiver_currency\"] = train_merged[\"Sender\"] + train_merged[\"Receiver\"] + train_merged['InstructedCurrency']\n",
    "test_merged[\"sender_receiver_currency\"] = test_merged[\"Sender\"] + test_merged[\"Receiver\"] + train_merged['InstructedCurrency']\n",
    "\n",
    "train_merged, test_merged = generate_anomaly_feature(\n",
    "    train_merged, test_merged, pivot_name='sender_receiver_currency', \n",
    "    new_feature_name=\"sender_receiver_currency_freq_ano\", func = 'value_count')\n",
    "\n",
    "# avg amount currency\n",
    "train_merged, test_merged = generate_anomaly_feature(\n",
    "    train_merged, test_merged, pivot_name=\"sender_receiver_currency\", \n",
    "    new_feature_name=\"sender_receiver_currency_avg_amount_ano\", func = \"mean\", agg_col=\"InstructedAmount\")"
   ]
  },
  {
   "cell_type": "markdown",
   "id": "2b8d908a",
   "metadata": {
    "pycharm": {
     "name": "#%% md\n"
    }
   },
   "source": [
    "### Acount Network Features"
   ]
  },
  {
   "cell_type": "markdown",
   "id": "d48a78c9",
   "metadata": {
    "pycharm": {
     "name": "#%% md\n"
    }
   },
   "source": [
    "#### total number of transaction of ordering and beneficary account"
   ]
  },
  {
   "cell_type": "code",
   "execution_count": null,
   "id": "dd3264bb",
   "metadata": {
    "pycharm": {
     "name": "#%%\n"
    }
   },
   "outputs": [],
   "source": [
    "sender = 'OrderingAccount'\n",
    "receiver = 'BeneficiaryAccount'\n",
    "\n",
    "# sender freq\n",
    "train_merged, test_merged = generate_feature(\n",
    "    train_merged, test_merged, pivot_name=sender, new_feature_name=sender + '_freq', func = 'value_count')\n",
    "\n",
    "# receiver freq\n",
    "train_merged, test_merged = generate_feature(\n",
    "    train_merged, test_merged, pivot_name=receiver, new_feature_name=receiver + \"_freq\", func = 'value_count')"
   ]
  },
  {
   "cell_type": "markdown",
   "id": "c0bb53c6",
   "metadata": {
    "pycharm": {
     "name": "#%% md\n"
    }
   },
   "source": [
    "#### total number of currecy and avg amount money per currecy of ordering and beneficiary account"
   ]
  },
  {
   "cell_type": "code",
   "execution_count": null,
   "id": "7d2e600f",
   "metadata": {
    "pycharm": {
     "name": "#%%\n"
    }
   },
   "outputs": [],
   "source": [
    "def generate_currency_feature(train, test, name):\n",
    "    \n",
    "    # currecy freq\n",
    "    train, test = generate_feature(\n",
    "        train, test, pivot_name=name, new_feature_name=name + \"_freq\", func = 'value_count')\n",
    "\n",
    "    # currecy avg amount\n",
    "    train, test = generate_feature(\n",
    "        train, test, pivot_name=name, new_feature_name=name + \"_avg_amount\", func = 'mean', agg_col='InstructedAmount')\n",
    "    \n",
    "    return train, test\n",
    "\n",
    "#######################################################################################################\n",
    "# sender currecy\n",
    "train_merged[\"OrderingAccount_currency\"] = train_merged[\"OrderingAccount\"] + train_merged[\"InstructedCurrency\"]\n",
    "test_merged[\"OrderingAccount_currency\"] = test_merged[\"OrderingAccount\"] + test_merged[\"InstructedCurrency\"]\n",
    "name = 'OrderingAccount_currency'\n",
    "\n",
    "train_merged, test_merged = generate_currency_feature(train_merged, test_merged, name)\n",
    "\n",
    "\n",
    "#######################################################################################################\n",
    "# receiver currency\n",
    "train_merged[\"BeneficiaryAccount_currency\"] = train_merged[\"BeneficiaryAccount\"] + train_merged[\"InstructedCurrency\"]\n",
    "test_merged[\"BeneficiaryAccount_currency\"] = test_merged[\"BeneficiaryAccount\"] + test_merged[\"InstructedCurrency\"]\n",
    "name = 'BeneficiaryAccount_currency'\n",
    "\n",
    "train_merged, test_merged = generate_currency_feature(train_merged, test_merged, name)"
   ]
  },
  {
   "cell_type": "markdown",
   "id": "47207603",
   "metadata": {
    "pycharm": {
     "name": "#%% md\n"
    }
   },
   "source": [
    "#### total number of accounts ordering and beneficiary account connect to (in and out degree)"
   ]
  },
  {
   "cell_type": "code",
   "execution_count": null,
   "id": "429e02f1",
   "metadata": {
    "pycharm": {
     "name": "#%%\n"
    }
   },
   "outputs": [],
   "source": [
    "train_merged, test_merged = generate_in_out_degree(train_merged, test_merged, 'OrderingAccount', 'BeneficiaryAccount')"
   ]
  },
  {
   "cell_type": "markdown",
   "id": "8ef1eb08",
   "metadata": {
    "pycharm": {
     "name": "#%% md\n"
    }
   },
   "source": [
    "#### total number of transactions between sender and receiver account"
   ]
  },
  {
   "cell_type": "code",
   "execution_count": null,
   "id": "f2cce92e",
   "metadata": {
    "pycharm": {
     "name": "#%%\n"
    }
   },
   "outputs": [],
   "source": [
    "%%time\n",
    "sender = 'OrderingAccount'\n",
    "receiver = 'BeneficiaryAccount'\n",
    "sender_receiver = sender + \"_\" + receiver\n",
    "train_merged[sender_receiver] = train_merged[sender] + train_merged[receiver]\n",
    "test_merged[sender_receiver] = test_merged[sender] + test_merged[receiver]\n",
    "\n",
    "train_merged, test_merged = generate_feature(\n",
    "    train_merged, test_merged, pivot_name=sender_receiver, \n",
    "    new_feature_name=sender_receiver + \"_freq\", func = 'value_count')"
   ]
  },
  {
   "cell_type": "markdown",
   "id": "f6dd699a",
   "metadata": {
    "pycharm": {
     "name": "#%% md\n"
    }
   },
   "source": [
    "#### total number of currecy and avg amount money between sender and receiver account"
   ]
  },
  {
   "cell_type": "code",
   "execution_count": null,
   "id": "c70d3469",
   "metadata": {
    "pycharm": {
     "name": "#%%\n"
    }
   },
   "outputs": [],
   "source": [
    "%%time\n",
    "# number of currency\n",
    "sender = 'OrderingAccount'\n",
    "receiver = 'BeneficiaryAccount'\n",
    "sender_receiver_currency = sender + \"_\" + receiver + \"_currency\"\n",
    "train_merged[sender_receiver_currency] = train_merged[sender] + train_merged[receiver] + train_merged['InstructedCurrency']\n",
    "test_merged[sender_receiver_currency] = test_merged[sender] + test_merged[receiver] + train_merged['InstructedCurrency']\n",
    "\n",
    "train_merged, test_merged = generate_feature(\n",
    "    train_merged, test_merged, pivot_name=sender_receiver_currency, \n",
    "    new_feature_name=sender_receiver_currency + \"_freq\", func = 'value_count')\n",
    "\n",
    "# avg amount currency\n",
    "train_merged, test_merged = generate_feature(\n",
    "    train_merged, test_merged, pivot_name=sender_receiver_currency, \n",
    "    new_feature_name=sender_receiver_currency + \"_avg_amount\", func = \"mean\", agg_col=\"InstructedAmount\")"
   ]
  },
  {
   "cell_type": "markdown",
   "id": "a34b510c",
   "metadata": {},
   "source": [
    "#### total number of currecy and avg amount money in anomalies between sender and receiver account "
   ]
  },
  {
   "cell_type": "code",
   "execution_count": 1,
   "id": "9dd98579",
   "metadata": {
    "ExecuteTime": {
     "end_time": "2022-08-23T21:24:02.078303Z",
     "start_time": "2022-08-23T21:24:02.056099Z"
    }
   },
   "outputs": [
    {
     "name": "stderr",
     "output_type": "stream",
     "text": [
      "UsageError: Line magic function `%%time` not found.\n"
     ]
    }
   ],
   "source": [
    "def generate_anomaly_feature(train, test, pivot_name, new_feature_name, func, agg_col=None):\n",
    "    \n",
    "    train_a = train[train['Label']==1]\n",
    "    \n",
    "    if func == 'value_count':\n",
    "        d = train_a[pivot_name].value_counts()\n",
    "        d.name = new_feature_name\n",
    "        train = train.merge(d, left_on=pivot_name, right_index=True)\n",
    "        test = test.merge(d, left_on=pivot_name, right_index=True)\n",
    "    elif func == 'mean':\n",
    "        d = test_a.groupby(pivot_name).agg(**{\n",
    "                new_feature_name: pd.NamedAgg(column=agg_col, aggfunc='mean')})\n",
    "        train=train.merge(d, left_on=pivot_name, right_index=True)\n",
    "        test=test.merge(d, left_on=pivot_name, right_index=True)\n",
    "    elif func == 'n_unique':\n",
    "        d=test_a.groupby(pivot_name).agg(**{\n",
    "                new_feature_name: pd.NamedAgg(column=agg_col, aggfunc=lambda x: len(x.unique()))})\n",
    "        train=train.merge(d, left_on=pivot_name, right_index=True)\n",
    "        test=test.merge(d, left_on=pivot_name, right_index=True)\n",
    "    else:\n",
    "        raise ValueError(\"func is not a valid option.\")\n",
    "\n",
    "\n",
    "    return train, test\n",
    "\n",
    "%%time\n",
    "# number of currency\n",
    "sender = 'OrderingAccount'\n",
    "receiver = 'BeneficiaryAccount'\n",
    "sender_receiver_currency = sender + \"_\" + receiver + \"_currency\"\n",
    "train_merged[sender_receiver_currency] = train_merged[sender] + train_merged[receiver] + train_merged['InstructedCurrency']\n",
    "test_merged[sender_receiver_currency] = test_merged[sender] + test_merged[receiver] + train_merged['InstructedCurrency']\n",
    "\n",
    "train_merged, test_merged = generate_anomaly_feature(\n",
    "    train_merged, test_merged, pivot_name=sender_receiver_currency, \n",
    "    new_feature_name=sender_receiver_currency + \"_freq_ano\", func = 'value_count')\n",
    "\n",
    "# avg amount currency\n",
    "train_merged, test_merged = generate_anomaly_feature(\n",
    "    train_merged, test_merged, pivot_name=sender_receiver_currency, \n",
    "    new_feature_name=sender_receiver_currency + \"_avg_amount_ano\", func = \"mean\", agg_col=\"InstructedAmount\")"
   ]
  },
  {
   "cell_type": "markdown",
   "id": "d50f2542",
   "metadata": {
    "pycharm": {
     "name": "#%% md\n"
    }
   },
   "source": [
    "### Account and Bank network features over time feature (hout, day, week)"
   ]
  },
  {
   "cell_type": "code",
   "execution_count": null,
   "id": "66a6f09b",
   "metadata": {
    "pycharm": {
     "name": "#%%\n"
    }
   },
   "outputs": [],
   "source": [
    "# get hour day week from timestamp\n",
    "train_merged[\"hour\"] = train_merged[\"Timestamp\"].dt.hour.astype(str)\n",
    "test_merged[\"hour\"] = test_merged[\"Timestamp\"].dt.hour.astype(str)\n",
    "train_merged[\"day\"] = train_merged[\"Timestamp\"].dt.day.astype(str)\n",
    "test_merged[\"day\"] = test_merged[\"Timestamp\"].dt.day.astype(str)\n",
    "train_merged[\"week\"] = train_merged[\"Timestamp\"].dt.isocalendar().week.astype(str)\n",
    "test_merged[\"week\"] = test_merged[\"Timestamp\"].dt.isocalendar().week.astype(str)"
   ]
  },
  {
   "cell_type": "code",
   "execution_count": null,
   "id": "de1f5598",
   "metadata": {
    "pycharm": {
     "name": "#%%\n"
    }
   },
   "outputs": [],
   "source": [
    "def generate_features_based_on_time(train, test, from_node_name, to_node_name, time_col):\n",
    "    \n",
    "    ##############################################################################################\n",
    "    # construct feature\n",
    "    from_ = from_node_name + \"_\" + time_col\n",
    "    to_ = to_node_name + \"_\" + time_col\n",
    "    train[from_] = train[from_node_name] + train[time_col]\n",
    "    test[from_] = test[from_node_name] + test[time_col]\n",
    "    \n",
    "    train[to_] = train[to_node_name] + train[time_col]\n",
    "    test[to_] = test[to_node_name] + test[time_col]\n",
    "    \n",
    "    ##############################################################################################\n",
    "    # total number of transactions\n",
    "    # sender freq\n",
    "    train, test = generate_feature(\n",
    "        train, test, pivot_name=from_, new_feature_name=from_ + '_freq', func = 'value_count')\n",
    "\n",
    "    # receiver freq\n",
    "    train, test = generate_feature(\n",
    "        train, test, pivot_name=to_, new_feature_name=to_ + \"_freq\", func = 'value_count')\n",
    "    \n",
    "    \n",
    "    ################################################################################################\n",
    "    # currency and amount\n",
    "    # sender\n",
    "    feature_name = from_node_name + \"_currency_\" + time_col\n",
    "    train[feature_name] = train[from_node_name] + train[\"InstructedCurrency\"] + train[time_col]\n",
    "    test[feature_name] = test[from_node_name] + test[\"InstructedCurrency\"] + test[time_col]\n",
    "    \n",
    "    train, test = generate_currency_feature(train, test, feature_name)\n",
    "    \n",
    "    train = train.drop([feature_name], axis = 1)\n",
    "    test = test.drop([feature_name], axis = 1)\n",
    "    \n",
    "    # receiver\n",
    "    feature_name = to_node_name + \"_currency_\" + time_col\n",
    "    train[feature_name] = train[to_node_name] + train[\"InstructedCurrency\"] + train[time_col]\n",
    "    test[feature_name] = test[to_node_name] + test[\"InstructedCurrency\"] + test[time_col]\n",
    "    train, test = generate_currency_feature(train, test, feature_name)\n",
    "    \n",
    "    train = train.drop([feature_name], axis = 1)\n",
    "    test = test.drop([feature_name], axis = 1)\n",
    "    \n",
    "    ################################################################################################\n",
    "    # in and out degree\n",
    "    train, test = generate_in_out_degree(train, test, from_, to_)\n",
    "    \n",
    "    ###############################################################################################\n",
    "    # edge - number transaction\n",
    "    train[from_ + \"_\" + to_] = train[from_] + train[to_]\n",
    "    test[from_ + \"_\" + to_] = test[from_] + test[to_]\n",
    "    \n",
    "    train, test = generate_feature( train, test, \n",
    "               pivot_name=from_ + \"_\" + to_, new_feature_name=from_ + \"_\" + to_ + \"_freq\", func = 'value_count')\n",
    "    \n",
    "    train =train.drop([from_ + \"_\" + to_],axis = 1)\n",
    "    test = test.drop([from_ + \"_\" + to_], axis = 1)\n",
    "    \n",
    "    ##############################################################################################\n",
    "    # edge - currency and amount\n",
    "    # number of currency\n",
    "    train[from_ + \"_\" + to_ + \"_currency\"] = train[from_] + train[to_] + train['InstructedCurrency']\n",
    "    test[from_ + \"_\" + to_ + \"_currency\"] = test[from_] + test[to_] + train['InstructedCurrency']\n",
    "\n",
    "    train, test = generate_feature(\n",
    "        train, test, pivot_name=from_ + \"_\" + to_ + \"_currency\", \n",
    "        new_feature_name=from_ + \"_\" + to_ + \"_currency_freq\", func = 'value_count')\n",
    "\n",
    "    # avg amount currency\n",
    "    train, test = generate_feature(\n",
    "        train, test, pivot_name=from_ + \"_\" + to_ + \"_currency\", \n",
    "        new_feature_name=from_ + \"_\" + to_ + \"_currency_avg_amount\", func = \"mean\", agg_col=\"InstructedAmount\")\n",
    "    \n",
    "    train = train.drop([from_ + \"_\" + to_ + \"_currency\"], axis = 1)\n",
    "    test = test.drop([from_ + \"_\" + to_ + \"_currency\"], axis = 1)\n",
    "\n",
    "    \n",
    "    ###############################################################################################\n",
    "    # drop columns\n",
    "    train = train.drop([from_, to_], axis = 1)\n",
    "    test = test.drop([from_, to_], axis = 1)\n",
    "    \n",
    "    \n",
    "    return train, test"
   ]
  },
  {
   "cell_type": "markdown",
   "id": "885308ca",
   "metadata": {
    "pycharm": {
     "name": "#%% md\n"
    }
   },
   "source": [
    "#### Fine-grained by hour of day 1 - 24"
   ]
  },
  {
   "cell_type": "code",
   "execution_count": null,
   "id": "1ca350f9",
   "metadata": {
    "pycharm": {
     "name": "#%%\n"
    }
   },
   "outputs": [],
   "source": [
    "%%time\n",
    "# bank\n",
    "train_merged, test_merged = generate_features_based_on_time(train_merged, test_merged, 'Sender', 'Receiver', 'hour')"
   ]
  },
  {
   "cell_type": "markdown",
   "id": "5e551cfa",
   "metadata": {
    "pycharm": {
     "name": "#%% md\n"
    }
   },
   "source": [
    "#### Fine-grained by day of month 1 - 31"
   ]
  },
  {
   "cell_type": "code",
   "execution_count": null,
   "id": "43b375b5",
   "metadata": {
    "pycharm": {
     "name": "#%%\n"
    }
   },
   "outputs": [],
   "source": [
    "train_merged, test_merged = generate_features_based_on_time(train_merged, test_merged, 'Sender', 'Receiver', 'day')"
   ]
  },
  {
   "cell_type": "markdown",
   "id": "c3402e84",
   "metadata": {
    "pycharm": {
     "name": "#%% md\n"
    }
   },
   "source": [
    "#### Fine-grained by week of month 1 - 4"
   ]
  },
  {
   "cell_type": "code",
   "execution_count": null,
   "id": "9437170b",
   "metadata": {
    "pycharm": {
     "name": "#%%\n"
    }
   },
   "outputs": [],
   "source": [
    "train_merged, test_merged = generate_features_based_on_time(train_merged, test_merged, 'Sender', 'Receiver', 'week')"
   ]
  },
  {
   "cell_type": "markdown",
   "id": "17e31582",
   "metadata": {
    "pycharm": {
     "name": "#%% md\n"
    }
   },
   "source": [
    "### Drop unnecessary columns"
   ]
  },
  {
   "cell_type": "code",
   "execution_count": null,
   "id": "31bccfa4",
   "metadata": {
    "pycharm": {
     "name": "#%%\n"
    }
   },
   "outputs": [],
   "source": [
    "columns_to_drop = [\n",
    "    \"UETR\",\n",
    "    \"Sender\",\n",
    "    \"Receiver\",\n",
    "    \"TransactionReference\",\n",
    "    \"OrderingAccount\",\n",
    "    \"OrderingName\",\n",
    "    \"OrderingStreet\",\n",
    "    \"OrderingCountryCityZip\",\n",
    "    \"BeneficiaryAccount\",\n",
    "    \"BeneficiaryName\",\n",
    "    \"BeneficiaryStreet\",\n",
    "    \"BeneficiaryCountryCityZip\",\n",
    "    \"SettlementDate\",\n",
    "    \"SettlementCurrency\",\n",
    "    \"InstructedCurrency\",\n",
    "    \"Timestamp\",\n",
    "    \"sender_receiver\",\n",
    "    'OrderingAccount_BeneficiaryAccount_currency',\n",
    "    'OrderingAccount_BeneficiaryAccount',\n",
    "    'BeneficiaryAccount_currency',\n",
    "    'OrderingAccount_currency',\n",
    "    'receiver_currency',\n",
    "    'sender_currency',\n",
    "    'num_hops_x'\n",
    "]\n",
    "\n",
    "train_merged = train_merged.drop(columns_to_drop, axis=1)\n",
    "test_merged = test_merged.drop(columns_to_drop, axis=1)\n",
    "train_merged = train_merged.rename({'num_hops_y': 'num_hops'})\n",
    "test_merged = test_merged.rename({'num_hops_y': 'num_hops'})"
   ]
  },
  {
   "cell_type": "code",
   "execution_count": null,
   "id": "9a77d83b",
   "metadata": {
    "pycharm": {
     "name": "#%%\n"
    }
   },
   "outputs": [],
   "source": [
    "train_merged.columns"
   ]
  },
  {
   "cell_type": "markdown",
   "id": "6f9891fa",
   "metadata": {},
   "source": [
    "#### Fine-grained by week of month 1 - 4"
   ]
  },
  {
   "cell_type": "code",
   "execution_count": null,
   "id": "bf18fd21",
   "metadata": {
    "ExecuteTime": {
     "start_time": "2022-08-23T15:11:42.929Z"
    }
   },
   "outputs": [],
   "source": [
    "train_merged, test_merged = generate_features_based_on_time(train_merged, test_merged, 'Sender', 'Receiver', 'week')"
   ]
  },
  {
   "cell_type": "markdown",
   "id": "46b38e29",
   "metadata": {},
   "source": [
    "### Drop unnecessary columns"
   ]
  },
  {
   "cell_type": "code",
   "execution_count": 32,
   "id": "555fe61a",
   "metadata": {
    "ExecuteTime": {
     "end_time": "2022-08-23T15:03:51.405198Z",
     "start_time": "2022-08-23T15:03:38.325075Z"
    }
   },
   "outputs": [],
   "source": [
    "columns_to_drop = [\n",
    "    \"UETR\",\n",
    "    \"Sender\",\n",
    "    \"Receiver\",\n",
    "    \"TransactionReference\",\n",
    "    \"OrderingAccount\",\n",
    "    \"OrderingName\",\n",
    "    \"OrderingStreet\",\n",
    "    \"OrderingCountryCityZip\",\n",
    "    \"BeneficiaryAccount\",\n",
    "    \"BeneficiaryName\",\n",
    "    \"BeneficiaryStreet\",\n",
    "    \"BeneficiaryCountryCityZip\",\n",
    "    \"SettlementDate\",\n",
    "    \"SettlementCurrency\",\n",
    "    \"InstructedCurrency\",\n",
    "    \"Timestamp\",\n",
    "    \"sender_receiver\",\n",
    "    'OrderingAccount_BeneficiaryAccount_currency',\n",
    "    'OrderingAccount_BeneficiaryAccount',\n",
    "    'BeneficiaryAccount_currency',\n",
    "    'OrderingAccount_currency',\n",
    "    'receiver_currency',\n",
    "    'sender_currency',\n",
    "    'num_hops_x'\n",
    "]\n",
    "\n",
    "train_merged = train_merged.drop(columns_to_drop, axis=1)\n",
    "test_merged = test_merged.drop(columns_to_drop, axis=1)\n",
    "train_merged = train_merged.rename({'num_hops_y': 'num_hops'})\n",
    "test_merged = test_merged.rename({'num_hops_y': 'num_hops'})"
   ]
  },
  {
   "cell_type": "code",
   "execution_count": 34,
   "id": "64d09c7d",
   "metadata": {
    "ExecuteTime": {
     "end_time": "2022-08-23T15:04:16.548966Z",
     "start_time": "2022-08-23T15:04:16.537016Z"
    }
   },
   "outputs": [
    {
     "data": {
      "text/plain": [
       "Index(['SettlementAmount', 'InstructedAmount', 'Label', 'Flag_ordering',\n",
       "       'Flag_beneficiary', 'num_hops_y', 'Sender_freq', 'Receiver_freq',\n",
       "       'sender_currency_freq', 'sender_currency_avg_amount',\n",
       "       'receiver_currency_freq', 'receiver_currency_avg_amount',\n",
       "       'Sender_out_degree', 'Sender_in_degree', 'Receiver_out_degree',\n",
       "       'Receiver_in_degree', 'sender_receiver_freq', 'OrderingAccount_freq',\n",
       "       'BeneficiaryAccount_freq', 'OrderingAccount_currency_freq',\n",
       "       'OrderingAccount_currency_avg_amount',\n",
       "       'BeneficiaryAccount_currency_freq',\n",
       "       'BeneficiaryAccount_currency_avg_amount', 'OrderingAccount_out_degree',\n",
       "       'OrderingAccount_in_degree', 'BeneficiaryAccount_out_degree',\n",
       "       'BeneficiaryAccount_in_degree',\n",
       "       'OrderingAccount_BeneficiaryAccount_freq',\n",
       "       'OrderingAccount_BeneficiaryAccount_currency_freq',\n",
       "       'OrderingAccount_BeneficiaryAccount_currency_avg_amount', 'hour', 'day',\n",
       "       'week', 'Sender_hour_freq', 'Receiver_hour_freq',\n",
       "       'Sender_currency_hour_freq', 'Sender_currency_hour_avg_amount',\n",
       "       'Receiver_currency_hour_freq', 'Receiver_currency_hour_avg_amount',\n",
       "       'Sender_hour_out_degree', 'Sender_hour_in_degree',\n",
       "       'Receiver_hour_out_degree', 'Receiver_hour_in_degree',\n",
       "       'Sender_hour_Receiver_hour_freq',\n",
       "       'Sender_hour_Receiver_hour_currency_freq',\n",
       "       'Sender_hour_Receiver_hour_currency_avg_amount'],\n",
       "      dtype='object')"
      ]
     },
     "execution_count": 34,
     "metadata": {},
     "output_type": "execute_result"
    }
   ],
   "source": [
    "train_merged.columns"
   ]
>>>>>>> 7d0600a9
  }
 ],
 "metadata": {
  "finalized": {
   "timestamp": 1661272370096,
   "trusted": true
  },
  "kernelspec": {
   "display_name": "Python 3 (ipykernel)",
   "language": "python",
   "name": "python3"
  },
  "language_info": {
   "codemirror_mode": {
    "name": "ipython",
    "version": 3
   },
   "file_extension": ".py",
   "mimetype": "text/x-python",
   "name": "python",
   "nbconvert_exporter": "python",
   "pygments_lexer": "ipython3",
   "version": "3.8.13"
  },
  "require": {
   "paths": {
    "buttons.colvis": "https://cdn.datatables.net/buttons/1.5.6/js/buttons.colVis.min",
    "buttons.flash": "https://cdn.datatables.net/buttons/1.5.6/js/buttons.flash.min",
    "buttons.html5": "https://cdn.datatables.net/buttons/1.5.6/js/buttons.html5.min",
    "buttons.print": "https://cdn.datatables.net/buttons/1.5.6/js/buttons.print.min",
    "chartjs": "https://cdnjs.cloudflare.com/ajax/libs/Chart.js/2.8.0/Chart",
    "d3": "https://d3js.org/d3.v5.min",
    "d3-array": "https://d3js.org/d3-array.v2.min",
    "datatables.net": "https://cdn.datatables.net/1.10.18/js/jquery.dataTables",
    "datatables.net-buttons": "https://cdn.datatables.net/buttons/1.5.6/js/dataTables.buttons.min",
    "datatables.responsive": "https://cdn.datatables.net/responsive/2.2.2/js/dataTables.responsive.min",
    "datatables.scroller": "https://cdn.datatables.net/scroller/2.0.0/js/dataTables.scroller.min",
    "datatables.select": "https://cdn.datatables.net/select/1.3.0/js/dataTables.select.min",
    "jszip": "https://cdnjs.cloudflare.com/ajax/libs/jszip/2.5.0/jszip.min",
    "moment": "https://cdnjs.cloudflare.com/ajax/libs/moment.js/2.8.0/moment",
    "pdfmake": "https://cdnjs.cloudflare.com/ajax/libs/pdfmake/0.1.36/pdfmake.min",
    "vfsfonts": "https://cdnjs.cloudflare.com/ajax/libs/pdfmake/0.1.36/vfs_fonts"
   },
   "shim": {
    "buttons.colvis": {
     "deps": [
      "jszip",
      "datatables.net-buttons"
     ]
    },
    "buttons.flash": {
     "deps": [
      "jszip",
      "datatables.net-buttons"
     ]
    },
    "buttons.html5": {
     "deps": [
      "jszip",
      "datatables.net-buttons"
     ]
    },
    "buttons.print": {
     "deps": [
      "jszip",
      "datatables.net-buttons"
     ]
    },
    "chartjs": {
     "deps": [
      "moment"
     ]
    },
    "datatables.net": {
     "exports": "$.fn.dataTable"
    },
    "datatables.net-buttons": {
     "deps": [
      "datatables.net"
     ]
    },
    "pdfmake": {
     "deps": [
      "datatables.net"
     ]
    },
    "vfsfonts": {
     "deps": [
      "datatables.net"
     ]
    }
   }
  },
  "toc": {
   "base_numbering": 1,
   "nav_menu": {},
   "number_sections": true,
   "sideBar": true,
   "skip_h1_title": false,
   "title_cell": "Table of Contents",
   "title_sidebar": "Contents",
   "toc_cell": false,
   "toc_position": {
    "height": "calc(100% - 180px)",
    "left": "10px",
    "top": "150px",
    "width": "275px"
   },
   "toc_section_display": true,
   "toc_window_display": true
  },
  "varInspector": {
   "cols": {
    "lenName": 16,
    "lenType": 16,
    "lenVar": 40
   },
   "kernels_config": {
    "python": {
     "delete_cmd_postfix": "",
     "delete_cmd_prefix": "del ",
     "library": "var_list.py",
     "varRefreshCmd": "print(var_dic_list())"
    },
    "r": {
     "delete_cmd_postfix": ") ",
     "delete_cmd_prefix": "rm(",
     "library": "var_list.r",
     "varRefreshCmd": "cat(var_dic_list()) "
    }
   },
   "types_to_exclude": [
    "module",
    "function",
    "builtin_function_or_method",
    "instance",
    "_Feature"
   ],
   "window_display": false
  }
 },
 "nbformat": 4,
 "nbformat_minor": 5
}<|MERGE_RESOLUTION|>--- conflicted
+++ resolved
@@ -2,19 +2,12 @@
  "cells": [
   {
    "cell_type": "code",
-<<<<<<< HEAD
-   "execution_count": null,
-   "id": "edb59d80",
-   "metadata": {},
-   "outputs": [],
-   "source": []
-=======
-   "execution_count": 2,
+   "execution_count": 3,
    "id": "47a4a780",
    "metadata": {
     "ExecuteTime": {
-     "end_time": "2022-08-23T21:29:47.858680Z",
-     "start_time": "2022-08-23T21:29:47.591465Z"
+     "end_time": "2022-08-23T15:06:04.650337Z",
+     "start_time": "2022-08-23T15:06:04.641311Z"
     }
    },
    "outputs": [],
@@ -931,12 +924,8 @@
   },
   {
    "cell_type": "markdown",
-   "id": "885308ca",
-   "metadata": {
-    "pycharm": {
-     "name": "#%% md\n"
-    }
-   },
+   "id": "abc7e720",
+   "metadata": {},
    "source": [
     "#### Fine-grained by hour of day 1 - 24"
    ]
@@ -944,10 +933,10 @@
   {
    "cell_type": "code",
    "execution_count": null,
-   "id": "1ca350f9",
-   "metadata": {
-    "pycharm": {
-     "name": "#%%\n"
+   "id": "6d3b9b5b",
+   "metadata": {
+    "ExecuteTime": {
+     "start_time": "2022-08-23T15:10:42.975Z"
     }
    },
    "outputs": [],
@@ -959,12 +948,8 @@
   },
   {
    "cell_type": "markdown",
-   "id": "5e551cfa",
-   "metadata": {
-    "pycharm": {
-     "name": "#%% md\n"
-    }
-   },
+   "id": "617039f7",
+   "metadata": {},
    "source": [
     "#### Fine-grained by day of month 1 - 31"
    ]
@@ -972,111 +957,15 @@
   {
    "cell_type": "code",
    "execution_count": null,
-   "id": "43b375b5",
-   "metadata": {
-    "pycharm": {
-     "name": "#%%\n"
+   "id": "0128ac43",
+   "metadata": {
+    "ExecuteTime": {
+     "start_time": "2022-08-23T15:11:41.794Z"
     }
    },
    "outputs": [],
    "source": [
     "train_merged, test_merged = generate_features_based_on_time(train_merged, test_merged, 'Sender', 'Receiver', 'day')"
-   ]
-  },
-  {
-   "cell_type": "markdown",
-   "id": "c3402e84",
-   "metadata": {
-    "pycharm": {
-     "name": "#%% md\n"
-    }
-   },
-   "source": [
-    "#### Fine-grained by week of month 1 - 4"
-   ]
-  },
-  {
-   "cell_type": "code",
-   "execution_count": null,
-   "id": "9437170b",
-   "metadata": {
-    "pycharm": {
-     "name": "#%%\n"
-    }
-   },
-   "outputs": [],
-   "source": [
-    "train_merged, test_merged = generate_features_based_on_time(train_merged, test_merged, 'Sender', 'Receiver', 'week')"
-   ]
-  },
-  {
-   "cell_type": "markdown",
-   "id": "17e31582",
-   "metadata": {
-    "pycharm": {
-     "name": "#%% md\n"
-    }
-   },
-   "source": [
-    "### Drop unnecessary columns"
-   ]
-  },
-  {
-   "cell_type": "code",
-   "execution_count": null,
-   "id": "31bccfa4",
-   "metadata": {
-    "pycharm": {
-     "name": "#%%\n"
-    }
-   },
-   "outputs": [],
-   "source": [
-    "columns_to_drop = [\n",
-    "    \"UETR\",\n",
-    "    \"Sender\",\n",
-    "    \"Receiver\",\n",
-    "    \"TransactionReference\",\n",
-    "    \"OrderingAccount\",\n",
-    "    \"OrderingName\",\n",
-    "    \"OrderingStreet\",\n",
-    "    \"OrderingCountryCityZip\",\n",
-    "    \"BeneficiaryAccount\",\n",
-    "    \"BeneficiaryName\",\n",
-    "    \"BeneficiaryStreet\",\n",
-    "    \"BeneficiaryCountryCityZip\",\n",
-    "    \"SettlementDate\",\n",
-    "    \"SettlementCurrency\",\n",
-    "    \"InstructedCurrency\",\n",
-    "    \"Timestamp\",\n",
-    "    \"sender_receiver\",\n",
-    "    'OrderingAccount_BeneficiaryAccount_currency',\n",
-    "    'OrderingAccount_BeneficiaryAccount',\n",
-    "    'BeneficiaryAccount_currency',\n",
-    "    'OrderingAccount_currency',\n",
-    "    'receiver_currency',\n",
-    "    'sender_currency',\n",
-    "    'num_hops_x'\n",
-    "]\n",
-    "\n",
-    "train_merged = train_merged.drop(columns_to_drop, axis=1)\n",
-    "test_merged = test_merged.drop(columns_to_drop, axis=1)\n",
-    "train_merged = train_merged.rename({'num_hops_y': 'num_hops'})\n",
-    "test_merged = test_merged.rename({'num_hops_y': 'num_hops'})"
-   ]
-  },
-  {
-   "cell_type": "code",
-   "execution_count": null,
-   "id": "9a77d83b",
-   "metadata": {
-    "pycharm": {
-     "name": "#%%\n"
-    }
-   },
-   "outputs": [],
-   "source": [
-    "train_merged.columns"
    ]
   },
   {
@@ -1202,14 +1091,9 @@
    "source": [
     "train_merged.columns"
    ]
->>>>>>> 7d0600a9
   }
  ],
  "metadata": {
-  "finalized": {
-   "timestamp": 1661272370096,
-   "trusted": true
-  },
   "kernelspec": {
    "display_name": "Python 3 (ipykernel)",
    "language": "python",
